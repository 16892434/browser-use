--- conflicted
+++ resolved
@@ -60,9 +60,6 @@
             "justMyCode": false
         },
         {
-<<<<<<< HEAD
-            "name": "Python: Debug Agent History",
-=======
             "name": "Python: Debug Core Functionality",
             "type": "python",
             "request": "launch",
@@ -76,20 +73,13 @@
         },
         {
             "name": "Python: Debug Current File",
->>>>>>> 5c6767c3
             "type": "python",
             "request": "launch",
             "module": "pytest",
             "args": [
-<<<<<<< HEAD
-                "browser_use/agent/tests.py",
-                "-v",
-                "--capture=no",
-=======
                 "${file}",
                 "-v",
                 "--capture=no"
->>>>>>> 5c6767c3
             ],
             "console": "integratedTerminal",
             "justMyCode": false
